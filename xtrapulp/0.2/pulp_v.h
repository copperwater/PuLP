/*
//@HEADER
// *****************************************************************************
//
//  XtraPuLP: Xtreme-Scale Graph Partitioning using Label Propagation
//              Copyright (2016) Sandia Corporation
//
// Under the terms of Contract DE-AC04-94AL85000 with Sandia Corporation,
// the U.S. Government retains certain rights in this software.
//
// Redistribution and use in source and binary forms, with or without
// modification, are permitted provided that the following conditions are
// met:
//
// 1. Redistributions of source code must retain the above copyright
// notice, this list of conditions and the following disclaimer.
//
// 2. Redistributions in binary form must reproduce the above copyright
// notice, this list of conditions and the following disclaimer in the
// documentation and/or other materials provided with the distribution.
//
// 3. Neither the name of the Corporation nor the names of the
// contributors may be used to endorse or promote products derived from
// this software without specific prior written permission.
//
// THIS SOFTWARE IS PROVIDED BY SANDIA CORPORATION "AS IS" AND ANY
// EXPRESS OR IMPLIED WARRANTIES, INCLUDING, BUT NOT LIMITED TO, THE
// IMPLIED WARRANTIES OF MERCHANTABILITY AND FITNESS FOR A PARTICULAR
// PURPOSE ARE DISCLAIMED. IN NO EVENT SHALL SANDIA CORPORATION OR THE
// CONTRIBUTORS BE LIABLE FOR ANY DIRECT, INDIRECT, INCIDENTAL, SPECIAL,
// EXEMPLARY, OR CONSEQUENTIAL DAMAGES (INCLUDING, BUT NOT LIMITED TO,
// PROCUREMENT OF SUBSTITUTE GOODS OR SERVICES; LOSS OF USE, DATA, OR
// PROFITS; OR BUSINESS INTERRUPTION) HOWEVER CAUSED AND ON ANY THEORY OF
// LIABILITY, WHETHER IN CONTRACT, STRICT LIABILITY, OR TORT (INCLUDING
// NEGLIGENCE OR OTHERWISE) ARISING IN ANY WAY OUT OF THE USE OF THIS
// SOFTWARE, EVEN IF ADVISED OF THE POSSIBILITY OF SUCH DAMAGE.
//
// Questions?  Contact  George M. Slota   (gmslota@sandia.gov)
//                      Siva Rajamanickam (srajama@sandia.gov)
//                      Kamesh Madduri    (madduri@cse.psu.edu)
//
// *****************************************************************************
//@HEADER
*/

#ifndef _PULP_V_H_
#define _PULP_V_H_

#include "dist_graph.h"
#include "comms.h"
#include "pulp_data.h"


int pulp_v(dist_graph_t* g, mpi_data_t* comm, queue_data_t* q,
            pulp_data_t *pulp,            
            uint64_t edge_outer_iter, 
            uint64_t edge_balance_iter, uint64_t edge_refine_iter, 
            double vert_balance, double edge_balance);

int pulp_v_weighted(dist_graph_t* g, mpi_data_t* comm, queue_data_t* q,
            pulp_data_t *pulp,            
            uint64_t edge_outer_iter, 
            uint64_t edge_balance_iter, uint64_t edge_refine_iter, 
<<<<<<< HEAD
            double vert_balance, double edge_balance);
=======
            double vert_balance, double edge_balance, int index = 0);
>>>>>>> 1fd570e4

#endif<|MERGE_RESOLUTION|>--- conflicted
+++ resolved
@@ -61,10 +61,6 @@
             pulp_data_t *pulp,            
             uint64_t edge_outer_iter, 
             uint64_t edge_balance_iter, uint64_t edge_refine_iter, 
-<<<<<<< HEAD
-            double vert_balance, double edge_balance);
-=======
             double vert_balance, double edge_balance, int index = 0);
->>>>>>> 1fd570e4
 
 #endif