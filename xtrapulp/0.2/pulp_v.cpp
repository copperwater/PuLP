--- conflicted
+++ resolved
@@ -473,14 +473,11 @@
   return 0;
 }
 
-
-
-
 int pulp_v_weighted(dist_graph_t* g, mpi_data_t* comm, queue_data_t* q,
             pulp_data_t *pulp,            
             uint64_t outer_iter, 
             uint64_t balance_iter, uint64_t refine_iter, 
-            double vert_balance, double edge_balance)
+            double vert_balance, double edge_balance, int wc)
 { 
   if (debug) { printf("Task %d pulp_v_weighted() start\n", procid); }
   double elt = 0.0;
@@ -489,8 +486,6 @@
     elt = omp_get_wtime();
   }
 
-<<<<<<< HEAD
-=======
   
   /* prints out whatever vertices and weights each process has
   std::cout << "This process has: " << g->n_local << " vertices, each with " << g->vertex_weights_num << " weights. The weights this graph has is: " << std::endl;
@@ -510,7 +505,6 @@
   std::cout << std::endl;
   */
 
->>>>>>> 1fd570e4
   bool has_vwgts = (g->vertex_weights != NULL);
   bool has_ewgts = (g->edge_weights != NULL);
 
@@ -555,36 +549,48 @@
   num_swapped_1 = 0;
 }
 
+//Start of the WHILE loop in algorithm 4
   for (uint64_t cur_bal_iter = 0; cur_bal_iter < balance_iter; ++cur_bal_iter)
   {
+    //the first FOR loop that sets the urgency of each part's imbalance 
     for (int32_t p = 0; p < pulp->num_parts; ++p)
     {
+      //std::cout << "part #: " << p << " tp.part_weights[p]: " << tp.part_weights[p] << " pulp->avg_size: " << pulp->avg_size << " pulp->part_sizes: " << pulp->part_sizes[p] << " tp.partweights[p]: " << tp.part_weights[p] << std::endl;
       tp.part_weights[p] = 
           vert_balance * pulp->avg_size / 
           ((double)pulp->part_sizes[p] + multiplier*(double)pulp->part_size_changes[p]) - 1.0;
+      
       if (tp.part_weights[p] < 0.0)
         tp.part_weights[p] = 0.0;
     }
 
 #pragma omp for schedule(guided) reduction(+:num_swapped_1) nowait
-    for (uint64_t vert_index = 0; vert_index < g->n_local; ++vert_index)
+    //the second FOR loop: iterate through each vertex referenced as vert_index
+    for (uint64_t vert_index = 0; vert_index < (g->n_local); ++vert_index)
     {
       int32_t part = pulp->local_parts[vert_index];
       int32_t vert_weight = 1;
-      if (has_vwgts) vert_weight = g->vertex_weights[vert_index];
-
+      
+      if (has_vwgts) vert_weight = g->vertex_weights[vert_index * g->vertex_weights_num + wc];
+      //std::cout << "Vertex Weight used for index " << vert_index << ": " << vert_weight << std::endl;
+
+      //resets the count of each partition's size 
       for (int32_t p = 0; p < pulp->num_parts; ++p)
         tp.part_counts[p] = 0.0;
 
+      //get neighborhood and degree info of the vertex being iterated on
       uint64_t out_degree = out_degree(g, vert_index);
       uint64_t* outs = out_vertices(g, vert_index);
       int32_t* weights = out_weights(g, vert_index);
+
+      //third FOR loop (inner): for any partition that has at least one vertex adjacent to vert_index, update it 
       for (uint64_t j = 0; j < out_degree; ++j)
       {
         uint64_t out_index = outs[j];
         int32_t part_out = pulp->local_parts[out_index];
         double weight_out = 1.0;
         if (has_ewgts) weight_out = (double)weights[j];
+
         if (out_index >= g->n_local)
         {
           tp.part_counts[part_out] += 
@@ -600,8 +606,10 @@
       int32_t max_part = part;
       double max_val = 0.0;
       uint64_t num_max = 0;
+      //4th FOR loop (inner): for each partition, approximate its size...TODO: Clarify this
       for (int32_t p = 0; p < pulp->num_parts; ++p)
       {
+        //update 
         if (tp.part_weights[p] > 0.0)
           tp.part_counts[p] *= tp.part_weights[p];
         else
@@ -698,6 +706,7 @@
 } // end single
 
 
+//5th FOR loop: Vertices are exchange among partitions
 #pragma omp for
     for (uint64_t i = 0; i < comm->total_recv; ++i)
     {
@@ -744,7 +753,7 @@
     {
       int32_t part = pulp->local_parts[vert_index];
       int32_t vert_weight = 1;
-      if (has_vwgts) vert_weight = g->vertex_weights[vert_index];
+      if (has_vwgts) vert_weight = g->vertex_weights[vert_index * g->vertex_weights_num + wc];
 
       for (int32_t p = 0; p < pulp->num_parts; ++p)
         tp.part_counts[p] = 0.0;
